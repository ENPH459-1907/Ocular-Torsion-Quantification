--- conflicted
+++ resolved
@@ -7,13 +7,8 @@
 from ota.iris import iris, eyelid_removal
 from ota import presets as pre
 from tqdm import tqdm
-<<<<<<< HEAD
-import matplotlib.pylab as plt
-=======
 from math import *
->>>>>>> 910f7949
-
-# TODO: Add to docs
+
 def quantify_torsion(
     WINDOW_RADIUS,
     RESOLUTION,
@@ -125,10 +120,6 @@
             Dictionary
             key = frame number
             value = rotation from reference frame
-        torsion_deriative:
-            Dictionary
-            key = frame number
-            value = rotation from previous frame
     '''
 
     upsample_factor = 1
@@ -139,35 +130,15 @@
     elif torsion_mode == 'upsample':
         upsample_factor = RESOLUTION
 
-    if transform_mode == 'full':
-        if upper_iris and lower_iris:
-            noise_replace = True
-        start = 0
-        reference_bounds = (0, 360) # what are these? 360 degrees?
-        comparison_bounds = (0, 360)
-
-    elif transform_mode == 'subset':
+    if transform_mode == 'subset':
         feature_r, feature_theta = iris.get_polar_coord(feature_coords['r'], feature_coords['c'], pupil_list[start_frame])
         reference_bounds = (feature_theta - WINDOW_THETA, feature_theta + WINDOW_THETA)
         comparison_bounds = (feature_theta - SEGMENT_THETA, feature_theta + SEGMENT_THETA)
         start = int((SEGMENT_THETA - WINDOW_THETA)/upsample_factor)
-
-    # TODO: This is actually such a dumb way, copying and pasting code.
-    elif transform_mode == 'alternate':
-        # Get the aspects as if you were doing a full iris analysis
+    elif transform_mode == 'full':
         if upper_iris and lower_iris:
             noise_replace = True
         start = 0
-<<<<<<< HEAD
-        reference_bounds = (0, 360) # what are these? 360 degrees?
-        comparison_bounds = (0, 360)
-
-        # Get the aspects as if you are doing the subset
-        feature_r, feature_theta = iris.get_polar_coord(feature_coords['r'], feature_coords['c'], pupil_list[start_frame])
-        reference_bounds_sr = (feature_theta - WINDOW_THETA, feature_theta + WINDOW_THETA)
-        comparison_bounds_sr = (feature_theta - SEGMENT_THETA, feature_theta + SEGMENT_THETA)
-        start_sr = int((SEGMENT_THETA - WINDOW_THETA)/upsample_factor)
-=======
         reference_bounds = (0,360)
         comparison_bounds = (0,360)
     elif transform_mode == 'alternate':
@@ -190,7 +161,6 @@
         eyeball_radius = sqrt(h_dist**2 + v_dist**2)/sin(calibration_angle*pi/180)
     else:
         eyeball_radius = None
->>>>>>> 910f7949
 
     # get the reference window from the first frame of the video
     # this will be the base for all torsion ie. all rotation is relative to this window
@@ -206,12 +176,9 @@
                                            WINDOW_RADIUS,
                                            theta_resolution = upsample_factor,
                                            theta_window = reference_bounds)
-<<<<<<< HEAD
-=======
 
 
         ref_pupil = pupil_list[start_frame]
->>>>>>> 910f7949
     else:
         ref_pupil = pupil.Pupil(video[reference_frame], threshold)
         if alternate:
@@ -220,20 +187,12 @@
                                                   WINDOW_RADIUS,
                                                   theta_resolution=upsample_factor,
                                                   theta_window=reference_bounds_sr)
-<<<<<<< HEAD
-=======
-
->>>>>>> 910f7949
+
         first_window = iris.iris_transform(video[reference_frame], ref_pupil, WINDOW_RADIUS, theta_resolution = upsample_factor, theta_window = reference_bounds)
 
     # TODO: If noise replace is selected, cannot select segment removal
     if noise_replace:
-<<<<<<< HEAD
-
-        # transform (column,row) into (theta,r) space about pupil centre
-=======
         # transform (colum,row) into (theta,r) space about pupil centre
->>>>>>> 910f7949
         # get the boundaries of usable iris in polar
         upper_iris_r, upper_iris_theta = iris.get_polar_coord(upper_iris['r'], upper_iris['c'], pupil_list[start_frame])
         lower_iris_r, lower_iris_theta = iris.get_polar_coord(lower_iris['r'], lower_iris['c'], pupil_list[start_frame])
@@ -251,10 +210,6 @@
         # replace occluded sections with noise
         first_window = eyelid_removal.noise_replace(first_window, upper_occlusion_theta, lower_occlusion_theta)
 
-<<<<<<< HEAD
-    # Nani is this? Why is it not with the other stuff above?
-=======
->>>>>>> 910f7949
     if transform_mode == 'full' or transform_mode == 'alternate':
         # extend iris window
         first_window = eyelid_removal.iris_extension(first_window, theta_resolution = upsample_factor, lower_theta = -pre.MAX_ANGLE, upper_theta=pre.MAX_ANGLE)
@@ -263,18 +218,11 @@
 
     torsion = {}
     torsion_derivative = {}
-<<<<<<< HEAD
-    # find torsion between start_frame+1:last_frame
-    for i, frame in tqdm(enumerate(video[start_frame:end_frame])):
-        frame_loc = i + start_frame
-        # check if a pupil exists, or if there is a blink
-=======
     transformed_iris = {}
     # find torsion between start_frame+1:last_frame
     for i, frame in tqdm(enumerate(video[start_frame:end_frame])):
         frame_loc = i + start_frame
         # check if a pupil exists , or if there is a blink
->>>>>>> 910f7949
         if not pupil_list[frame_loc] or blink_list[frame_loc] is None:
             # if there is no pupil, torsion cannot be calculated
             torsion[frame_loc] = None
@@ -282,22 +230,12 @@
             print('WARNING: No pupil in frame: %d \n Torsion cannot be calculated' % (frame_loc))
         else:
             # unwrap the iris (convert into polar)
-<<<<<<< HEAD
-            #current_frame = iris.iris_transform(frame, pupil_list[frame_loc], WINDOW_RADIUS, theta_resolution = upsample_factor, theta_window = comparison_bounds)
-
-            # TODO: add when eyelid is not found???
-=======
->>>>>>> 910f7949
             if alternate and blink_list[frame_loc] == 1:
                 # TODO: Need to add detection, this method of checking if 0 exists is too much of a gong show
                 current_frame = iris.iris_transform(frame, pupil_list[frame_loc],
                                                     WINDOW_RADIUS,
                                                     theta_resolution=upsample_factor,
-<<<<<<< HEAD
-                                                    theta_window=comparison_bounds_sr)
-=======
                                                     theta_window=comparison_bounds_sr, reference_pupil=ref_pupil, eye_radius=eyeball_radius)
->>>>>>> 910f7949
                 # get the degree of rotation of the current frame based on reference frame
                 deg = xcorr2d.xcorr2d(current_frame,
                                       first_window_sr,
@@ -313,18 +251,11 @@
                                                           pupil_list[frame_loc-1],
                                                           WINDOW_RADIUS,
                                                           theta_resolution=upsample_factor,
-<<<<<<< HEAD
-                                                          theta_window=reference_bounds_sr)
-                    # get the degree of rotation of the current frame based on previous frame
-                    previous_deg = xcorr2d.xcorr2d(current_frame,
-                                                  previous_window_sr,
-=======
                                                           theta_window=reference_bounds_sr, reference_pupil=ref_pupil, eye_radius=eyeball_radius)
 
                     # get the degree of rotation of the current frame based on previous frame
                     previous_deg = xcorr2d.xcorr2d(current_frame,
                                                     previous_window_sr,
->>>>>>> 910f7949
                                                   start=start_sr,
                                                   prev_deg=None,
                                                   torsion_mode=torsion_mode,
@@ -333,17 +264,11 @@
                                                   max_angle=pre.MAX_ANGLE)
                 else:
                     previous_deg = None
-<<<<<<< HEAD
-            else:
-                current_frame = iris.iris_transform(frame, pupil_list[frame_loc], WINDOW_RADIUS,
-                                                    theta_resolution=upsample_factor, theta_window=comparison_bounds)
-=======
 
 
             else:
                 current_frame = iris.iris_transform(frame, pupil_list[frame_loc], WINDOW_RADIUS,
                                                     theta_resolution=upsample_factor, theta_window=comparison_bounds, reference_pupil=ref_pupil, eye_radius=eyeball_radius)
->>>>>>> 910f7949
                 # get the degree of rotation of the current frame based on reference frame
                 deg = xcorr2d.xcorr2d(current_frame, first_window, start=start, prev_deg=None,
                                       torsion_mode=torsion_mode, resolution=RESOLUTION, threshold=0,
@@ -354,157 +279,17 @@
                                                        pupil_list[frame_loc-1],
                                                        WINDOW_RADIUS,
                                                        theta_resolution=upsample_factor,
-<<<<<<< HEAD
-                                                       theta_window=reference_bounds)
-                    previous_window = eyelid_removal.iris_extension(previous_window, theta_resolution=upsample_factor,
-                                                                 lower_theta=-pre.MAX_ANGLE, upper_theta=pre.MAX_ANGLE)
-
-=======
                                                        theta_window=reference_bounds, reference_pupil=ref_pupil, eye_radius=eyeball_radius)
                     previous_window = eyelid_removal.iris_extension(previous_window, theta_resolution=upsample_factor,
                                                                  lower_theta=-pre.MAX_ANGLE, upper_theta=pre.MAX_ANGLE)
->>>>>>> 910f7949
                     # get the degree of rotation of the current frame based on previous frame
                     previous_deg = xcorr2d.xcorr2d(current_frame, previous_window, start=start, prev_deg=None,
                                           torsion_mode=torsion_mode, resolution=RESOLUTION, threshold=0,
                                           max_angle=pre.MAX_ANGLE)
                 else:
                     previous_deg = None
-<<<<<<< HEAD
-            # save the torsion3
-            torsion[frame_loc] = deg
-            torsion_derivative[frame_loc] = previous_deg
-
-            '''
-            # Get the change in angle compared to previous frame
-            if frame_loc != start_frame :
-                if deg is None or torsion[frame_loc-1] is None:
-                    torsion_derivative[frame_loc] = None
-                else:
-                    torsion_derivative[frame_loc] = deg - torsion[frame_loc-1]
-            else:
-                torsion_derivative[frame_loc] = None
-            '''
-
-    return torsion, torsion_derivative
-
-
-
-
-
-
-
-
-
-
-
-
-
-
-
-# import cv2
-# import numpy as np
-#
-# from ota import presets
-# from ota.torsion import xcorr2d
-# from ota.video import video as vid
-# from ota.pupil import pupil
-# from ota.iris import iris, eyelid_removal
-# from ota.data import data as dat
-#
-# def quantify_torsion(gui, controller):
-#     # PRESETS
-#     WINDOW_RADIUS = gui.radial_thickness.get() # how thick the window is in the radial direction
-#     THETA_RESOLUTION = gui.theta_resolution.get() # sampling resolution in transform
-#
-#     # get the video from the GUI
-#     video = controller.video
-#
-#     # store the starting and ending frame location
-#     start_frame = controller.start_frame.get()
-#     last_frame = controller.end_frame.get()
-#
-#     # dictionaries to store results
-#     pupil_list = controller.pupil_list
-#     # torsion
-#     torsion = {}
-#     feature_location_list = {} # (column,row) coordinates of maximum correlation
-#
-#     # try to find pupil at index start_frame
-#
-#     # get the user inputted bounds for extreme limits of usable iris
-#     upper_iris = gui.upper_iris_occ
-#     lower_iris = gui.lower_iris_occ
-#
-#     # transform (colum,row) into (theta,r) space about pupil centre
-#     # get the boundaries of usable iris in polar
-#     upper_iris_r, upper_iris_theta = iris.get_polar_coord(upper_iris['r'], upper_iris['c'], pupil_list[start_frame])
-#     lower_iris_r, lower_iris_theta = iris.get_polar_coord(lower_iris['r'], lower_iris['c'], pupil_list[start_frame])
-#
-#     # mirrors the upper angular boundary across the vertical axis
-#     upper_occlusion_theta = (90 - np.absolute(upper_iris_theta - 90), 90 + np.absolute(upper_iris_theta - 90))
-#
-#     # mirrors the lower angular boundary across the vertical axis
-#     # deal with the branch cut at 270
-#     if lower_iris_theta < 0:
-#         lower_occlusion_theta = (-90 - np.absolute(lower_iris_theta + 90), -90 + np.absolute(lower_iris_theta + 90))
-#     else:
-#         lower_occlusion_theta = (-90 - np.absolute(lower_iris_theta - 270), -90 + np.absolute(lower_iris_theta - 270))
-#
-#     # get the reference window from the first frame of the video
-#     # this will be the base for all torsion ie. all rotation is relative to this window
-#     first_window = iris.iris_transform(video[start_frame], pupil_list[start_frame], WINDOW_RADIUS, theta_resolution = THETA_RESOLUTION, theta_window = (0, 360))
-#
-#     # replace occluded sections with noise
-#     first_window = eyelid_removal.noise_replace(first_window, upper_occlusion_theta, lower_occlusion_theta)
-#
-#     # extend iris window
-#     first_window = eyelid_removal.iris_extension(current_frame, theta_resolution = THETA_RESOLUTION, lower_theta = -MAX_ANGLE, upper_theta=MAX_ANGLE)
-#
-#
-#     # find torsion between start_frame+1:last_frame
-#     for i, frame in enumerate(video[start_frame:last_frame]):
-#         frame_loc = i + start_frame
-#         # check if a pupil exists
-#         if not pupil_list[frame_loc]:
-#             # if there is no pupil, torsion cannot be calculated
-#             torsion[frame_loc] = None
-#             print('WARNING: No pupil in frame: %d \n Torsion cannot be calculated' % (frame_loc))
-#         else:
-#             # unwrap the iris (convert into polar)
-#             current_frame = iris.iris_transform(frame, pupil_list[frame_loc], WINDOW_RADIUS, theta_resolution = THETA_RESOLUTION, theta_window=theta_window)
-#             # get the degree of rotation of the current frame
-#             deg = xcorr2d.xcorr2d(current_frame, first_window, shift_first, prev_deg=None, mode='upsample', resolution=THETA_RESOLUTION, threshold=0, max_angle=MAX_ANGLE)
-#             # save the torsion
-#             torsion[frame_loc] = deg
-#
-#     # Create dictionary of time values corresponding to the frames in frame_index_list
-#
-#     # Initialize data object
-#     # TODO add video parameters to metadata as dictionary
-#     data = dat.Data()
-#
-#     # set the data object with the results
-#     data.set(
-#         start_frame = start_frame,
-#         torsion = torsion,
-#         metadata = {
-#             'VIDEO_PATH': controller.video_path,
-#             'VIDEO_FPS': video.fps
-#         }
-#     )
-#     # data.frame_index_list = frame_index_list
-#     # data.frame_time = frame_time
-#     # data.torsion = torsion
-#     # data.video_str = settings.VIDEO_PATH
-#     # data.video_fps = video.fps
-#     # TODO
-#
-#     return data
-=======
 
         torsion[frame_loc] = deg
         torsion_derivative[frame_loc] = previous_deg
         transformed_iris[frame_loc] = current_frame
-    return torsion, transformed_iris, torsion_derivative
->>>>>>> 910f7949
+    return torsion, transformed_iris, torsion_derivative