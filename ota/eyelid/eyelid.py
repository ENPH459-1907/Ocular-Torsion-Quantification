--- conflicted
+++ resolved
@@ -172,58 +172,23 @@
     return eyelids_removed
 
 def pupil_obstruct(eyelid_mat, contour):
-<<<<<<< HEAD
-    """
-    Detects if the upper and lower eyelids intersect the pupil
-
-    Parameters
-    ------------------------
-    eyelid_mat : array_like
-        An array with the same shape as image, containing 0s where there is eyelid has been detected and 1s elsewhere.
-    contour: array_like
-        Vector type object containing a list of points contained in the contour of the pupil.
-            0-index of point corresponds to column index
-            1-index of point corresponds to row index
-
-    Returns
-    ------------------------
-    intersect : 0 or 1 or None
-        If 1, eyelid intersects pupil. False otherwise.
-    """
-=======
->>>>>>> 910f7949
     # If things are None, abort mission
     if eyelid_mat is None or contour is None:
         return None
 
-<<<<<<< HEAD
-    # Find locations where eyelid exists
-    indices_zero = np.nonzero(eyelid_mat == 0)
-
-    # If there is no eyelid, just abort
-=======
      # Find locations where eyelid exists
     indices_zero = np.nonzero(eyelid_mat == 0)
 
      # If there is no eyelid, just abort
->>>>>>> 910f7949
     if indices_zero[0].size == 0 or indices_zero[1].size == 0:
         return True
     eyelid_locs = [(indices_zero[0][i], indices_zero[1][i]) for i in range(0, len(indices_zero))]
 
-<<<<<<< HEAD
-    # Get the contour into proper form: set of tuples (row, col)
-    contour = np.squeeze(contour)
-    contour = [tuple(x) for x in contour]
-
-    # Find the intersection between pupil contour and eyelid locations (intersection of 4 pixels)
-=======
      # Get the contour into proper form: set of tuples (row, col)
     contour = np.squeeze(contour)
     contour = [tuple(x) for x in contour]
 
      # Find the intersection between pupil contour and eyelid locations (intersection of 4 pixels)
->>>>>>> 910f7949
     intersection = np.array([x for x in contour if x in eyelid_locs])
     if len(intersection) == 0:
         return 0
