import os
import sys

# UI
import tkinter as tk
from tkinter.filedialog import askopenfilename, askdirectory, asksaveasfile
import matplotlib
matplotlib.use("TkAgg")
import numpy as np

# Plotting
import matplotlib.pyplot as plt
from matplotlib.backends.backend_tkagg import FigureCanvasTkAgg, NavigationToolbar2TkAgg
from matplotlib.figure import Figure
import time
import datetime
from plotly.offline import plot
import plotly.graph_objs as go
import plotly.tools as tools

# OTA tools
from ota.gui import coord_click as clk
from ota.gui import frame_scroll as scroll
from ota.video import video as vid
from ota.execution import pupil_locate as pl
from ota.execution import torsion_quant_2DX as tq2dx
from ota.eyelid import eyelid
from ota.data import data as dat
from ota.iris import iris, eyelid_removal

from tqdm import tqdm


LARGE_FONT= ("Verdana", 18)

class OcularTorsionApplication(tk.Tk):
    '''
    Object that allows the user to interface with multiple torsion quantification methods.

    Attributes:
        video: video object
        start_frame: integer
        reference_frame: reference frame from which torsion is measured
        end_frame: integer
        save_path: string, local directory location to save results to
        pupil_list: dictionary of pupil objects
                    key: (int) video frame
                    value: pupil object
        eyelid_list: dictionary of eyelid objects
                     key: (int) video frame
                     value: eyelid object
        torsion: a list that holds iris rotations results
        frame: dictionary that holds the pages of the GUI
               key: (str) name of the frame
               value: GUI page
    '''

    def __init__(self, *args, **kwargs):
        '''
        Create a torsion application object
        '''

        tk.Tk.__init__(self, *args, **kwargs)
        container = tk.Frame(self)
        container.pack(side="top", fill="both", expand = True)
        container.grid_rowconfigure(11, weight=1)
        container.grid_columnconfigure(11, weight=1)

        # Values that are common to all torsion methods
        self.video_path = tk.StringVar()
        self.video = None

        self.start_frame = tk.IntVar()
        self.end_frame = tk.IntVar()
        self.reference_frame = tk.IntVar()

        self.save_path = tk.StringVar()

        self.pupil_list = None
        self.eyelid_list = None
        self.blink_list = None
<<<<<<< HEAD
=======
        self.polar_transform_list = None
>>>>>>> 910f7949
        self.pupil_threshold = tk.IntVar()
        self.data = []

        self.torsion = []
        self.torsion_derivative = []

        # Dictionary to store all the frames (pages) in the UI
        self.frames = {}

        for F in (StartPage, MeasureTorsion):

            frame = F(container, self)

            self.frames[F] = frame

            frame.grid(row=0, column=0, sticky="nsew")

        self.show_frame(StartPage)

    def run(self, measure_state):
        '''
        Runs the 2D correlation algorithm based on GUI state and common values.

        Input:
            measure_state: current state of measurement page of the GUI
        '''

        # Extract required values from GUI page
        RADIUS = measure_state.radial_thickness.get()
        RESOLUTION = measure_state.resolution.get()

        # Determine whether interpolation or upsampling should be used
        # Default to interpolation
        if measure_state.Interpolation.get():
            torsion_mode = 'interp'
        elif measure_state.Upsampling.get():
            torsion_mode = 'upsample'
        else:
            torsion_mode = 'interp'

        # Determine if the user desires locations of the reference frame to be replaced by noise
        if measure_state.NoiseReplacement.get():
            replace_status = 'noise_replace'
            upper_iris = measure_state.upper_iris_occ
            lower_iris = measure_state.lower_iris_occ
        else:
            replace_status = 'no_noise_replace'
            upper_iris = None
            lower_iris = None

        '''
        if measure_state.AlternateFullSubset.get():
            transform_mode = 'alternate'
            feature_coordinates = measure_state.feature_coordinates
            window_theta = measure_state.window_theta.get()
            segment_theta = measure_state.segment_theta.get()

            # TODO: pass the segment removal
            torsion, torsion_derivative = tq2dx.quantify_torsion(RADIUS,
                                                                 RESOLUTION,
                                                                 torsion_mode,
                                                                 transform_mode,
                                                                 self.video,
                                                                 self.start_frame.get(),
                                                                 self.reference_frame.get(),
                                                                 self.end_frame.get(),
                                                                 self.pupil_list,
                                                                 self.blink_list,
                                                                 self.pupil_threshold.get(),
                                                                 measure_state.AlternateFullSubset.get(),
                                                                 upper_iris=upper_iris,
                                                                 lower_iris=lower_iris,
                                                                 WINDOW_THETA=window_theta,
                                                                 SEGMENT_THETA=segment_theta,
                                                                 feature_coords=feature_coordinates[0])
            # Construct metadata
            metadata = 'Mode: %(torsion_mode)s, Iris: %(transform_mode)s, %(replace_status)s, Radial Thickness (pix): %(radial_thickness)d, Video Path: %(video_path)s, Video FPS: %(video_fps)s' % \
                       {"torsion_mode": torsion_mode, "transform_mode": transform_mode,
                        "replace_status": replace_status, "radial_thickness": measure_state.radial_thickness.get(),
                        "video_path": self.video_path.get(), "video_fps": self.video.fps}
            metadata_dict = {'Mode': torsion_mode,
                             'Iris': transform_mode,
                             'Replace': replace_status,
                             'Thickness': measure_state.radial_thickness.get(),
                             'Video': self.video_path.get(),
                             'VIDEO_FPS': self.video.fps,
                             'REFERENCE_FRAME': self.reference_frame.get()}
            # Construct legend entry, which is a subset of the metadata
            legend_entry = 'Mode-%(torsion_mode)s_Iris-%(transform_mode)s_%(replace_status)s' % \
                           {"torsion_mode": torsion_mode, "transform_mode": transform_mode,
                            "replace_status": replace_status}
            # Append torsion to the list as a tuple with the first element the results, second element as the metadata, third element as the legend entry
            self.torsion.append((torsion, metadata, legend_entry))
            self.torsion_derivative.append((torsion_derivative, metadata, legend_entry))

            # Initialize data object and append it to session list
            data = dat.Data(name=datetime.datetime.now().strftime("%Y-%m-%d_%H-%M-%S"), path=self.save_path.get())
            torsion_data = [torsion_data[1] for torsion_data in torsion.items()]
            data.set(torsion=torsion_data, start_frame=self.start_frame.get(), pupil_list=self.pupil_list,
                     metadata=metadata_dict)
            self.data.append(data)
            print('done')
        '''
        # Determine if the user wants to run 2D correlation on the whole iris
        if measure_state.Fulliris.get():
            # Set the transform mode and quantify torsion
            # TODO: Pass the blinks list in here
            transform_mode = 'full'
<<<<<<< HEAD

=======
>>>>>>> 910f7949
            feature_coordinates = [None]
            window_theta = None
            segment_theta = None

<<<<<<< HEAD
            # TODO: pass the segment removal
            torsion, torsion_derivative = tq2dx.quantify_torsion(RADIUS,
=======

            # TODO: pass the segment removal
            torsion, torsion_derivative, self.polar_transform_list = tq2dx.quantify_torsion(
                                                                 RADIUS,
>>>>>>> 910f7949
                                                                 RESOLUTION,
                                                                 torsion_mode,
                                                                 transform_mode,
                                                                 self.video,
                                                                 self.start_frame.get(),
                                                                 self.reference_frame.get(),
                                                                 self.end_frame.get(),
                                                                 self.pupil_list,
                                                                 self.blink_list,
                                                                 self.pupil_threshold.get(),
                                                                 measure_state.AlternateFullSubset.get(),
                                                                 upper_iris = upper_iris,
                                                                 lower_iris = lower_iris,
                                                                 WINDOW_THETA = window_theta,
                                                                 SEGMENT_THETA = segment_theta,
<<<<<<< HEAD
                                                                 feature_coords = feature_coordinates[0])
=======
                                                                 feature_coords = feature_coordinates[0],
                                                                 calibration_frame = (measure_state.calibration_frame.get() if measure_state.Calibrate.get() else None),
                calibration_angle = (measure_state.calibration_angle.get() if measure_state.Calibrate.get() else None))

>>>>>>> 910f7949
            # Construct metadata
            metadata = 'Mode: %(torsion_mode)s, Iris: %(transform_mode)s, %(replace_status)s, Radial Thickness (pix): %(radial_thickness)d, Video Path: %(video_path)s, Video FPS: %(video_fps)s' % \
                            {"torsion_mode": torsion_mode, "transform_mode": transform_mode, "replace_status": replace_status, "radial_thickness": measure_state.radial_thickness.get(), "video_path": self.video_path.get(),"video_fps": self.video.fps}
            metadata_dict = {'Mode': torsion_mode,
                             'Iris': transform_mode,
                             'Replace': replace_status,
                             'Thickness': measure_state.radial_thickness.get(),
                             'Video': self.video_path.get(),
                             'VIDEO_FPS': self.video.fps,
                             'REFERENCE_FRAME': self.reference_frame.get()}
            # Construct legend entry, which is a subset of the metadata
            legend_entry = 'Mode-%(torsion_mode)s_Iris-%(transform_mode)s_%(replace_status)s' % \
                            {"torsion_mode": torsion_mode, "transform_mode": transform_mode, "replace_status": replace_status}
            # Append torsion to the list as a tuple with the first element the results, second element as the metadata, third element as the legend entry
            self.torsion.append((torsion, metadata, legend_entry))
            self.torsion_derivative.append((torsion_derivative, metadata, legend_entry))

            # Initialize data object and append it to session list
            data = dat.Data(name=datetime.datetime.now().strftime("%Y-%m-%d_%H-%M-%S"),path=self.save_path.get())
            torsion_data = [torsion_data[1] for torsion_data in torsion.items()]
            data.set(torsion = torsion_data, start_frame = self.start_frame.get(), pupil_list = self.pupil_list, metadata = metadata_dict)
            self.data.append(data)

<<<<<<< HEAD
        # TODO: RIP
        # Determine if the user wants to run 2D correlation on subset and full iris
=======
         # Determine if the user wants to run 2D correlation on subset and full iris
>>>>>>> 910f7949
        if measure_state.AlternateFullSubset.get():
            # Extract gui state values required for the subset method
            transform_mode = 'alternate'
            # Extract gui state values required for the subset method
            feature_coordinates = measure_state.feature_coordinates
            # Run algo
<<<<<<< HEAD
            torsion, torsion_derivative = tq2dx.quantify_torsion(RADIUS, RESOLUTION, torsion_mode, transform_mode,
=======
            torsion, torsion_derivative, self.polar_transform_list = tq2dx.quantify_torsion(RADIUS, RESOLUTION, torsion_mode, transform_mode,
>>>>>>> 910f7949
                                                                 self.video, self.start_frame.get(),
                                                                 self.reference_frame.get(), self.end_frame.get(),
                                                                 self.pupil_list, self.blink_list,
                                                                 self.pupil_threshold.get(),
                                                                 measure_state.AlternateFullSubset.get(),
                                                                 upper_iris=upper_iris, lower_iris=lower_iris,
                                                                 WINDOW_THETA=measure_state.window_theta.get(),
                                                                 SEGMENT_THETA=measure_state.segment_theta.get(),
<<<<<<< HEAD
                                                                 feature_coords = feature_coordinates[0])
=======
                                                                 feature_coords = feature_coordinates[0],
                                                                 calibration_frame = (measure_state.calibration_frame.get() if self.Calibrate.get() else None),
                    calibration_angle = (measure_state.calibration_angle.get() if self.Calibrate.get() else None))
>>>>>>> 910f7949
            # Construct metadata
            metadata = 'Mode: %(torsion_mode)s, Iris: %(transform_mode)s, %(replace_status)s, Radial Thickness (pix): %(radial_thickness)d, Video Path: %(video_path)s, Video FPS: %(video_fps)s' % \
                            {"torsion_mode": torsion_mode, "transform_mode": transform_mode, "replace_status": replace_status, "radial_thickness": measure_state.radial_thickness.get(), "video_path": self.video_path.get(),"video_fps": self.video.fps}
            metadata_dict = {'Mode': torsion_mode,
                             'Iris': transform_mode,
                             'Replace': replace_status,
                             'Thickness': measure_state.radial_thickness.get(),
                             'Video': self.video_path.get(),
                             'VIDEO_FPS': self.video.fps,
                             'REFERENCE_FRAME': self.reference_frame.get()}
            # Construct legend entry, which is a subset of the metadata
            legend_entry = 'Mode-%(torsion_mode)s_Iris-%(transform_mode)s_%(replace_status)s' % \
                            {"torsion_mode": torsion_mode, "transform_mode": transform_mode, "replace_status": replace_status}
            # Append torsion to the list as a tuple with the first element the results, second element as the metadata, third element as the legend entry
            self.torsion.append((torsion, metadata, legend_entry))
            self.torsion_derivative.append((torsion_derivative, metadata, legend_entry))

<<<<<<< HEAD
            # Initialize data object and append it to session list
=======
             # Initialize data object and append it to session list
>>>>>>> 910f7949
            data = dat.Data(name=datetime.datetime.now().strftime("%Y-%m-%d_%H-%M-%S"),path=self.save_path.get())
            torsion_data = [torsion_data[1] for torsion_data in torsion.items()]
            data.set(torsion = torsion_data, start_frame = self.start_frame.get(), pupil_list = self.pupil_list, metadata = metadata_dict)
            self.data.append(data)

        # Determine if the user wants to run 2D correlation on a subset of the iris
        if measure_state.Subset.get():
            # Set the transform mode to subset
            transform_mode = 'subset'
            # Extract gui state values required for the subset method
            feature_coordinates = measure_state.feature_coordinates
            # Run the algorithm for each set of recorded feature coordinates
            for i, coords in enumerate(feature_coordinates):
<<<<<<< HEAD
                torsion_i, torsion_derivative_i= tq2dx.quantify_torsion(RADIUS,
=======
                torsion_i, torsion_derivative_i, self.polar_transform_list = tq2dx.quantify_torsion(RADIUS,
>>>>>>> 910f7949
                                                   RESOLUTION,
                                                   torsion_mode,
                                                   transform_mode,
                                                   self.video,
                                                   self.start_frame.get(),
                                                   self.reference_frame.get(),
                                                   self.end_frame.get(),
                                                   self.pupil_list,
                                                   self.blink_list,
                                                   self.pupil_threshold.get(),
                                                   alternate=False,
                                                   WINDOW_THETA = measure_state.window_theta.get(),
                                                   SEGMENT_THETA = measure_state.segment_theta.get(),
<<<<<<< HEAD
                                                   feature_coords = coords)
=======
                                                   feature_coords = coords,
                                                   calibration_frame = (measure_state.calibration_frame.get() if self.Calibrate.get() else None),
                    calibration_angle = (measure_state.calibration_angle.get() if self.Calibrate.get() else None))


>>>>>>> 910f7949
                # Construct metadata
                metadata = 'Mode: %(torsion_mode)s, Iris: %(transform_mode)s, Window Theta (deg): %(window_theta)d, Segment Theta (deg): %(segment_theta)d, Radial Thickness (pix): %(radial_thickness)d, Feature Number: %(feature_num)d, Video Path: %(video_path)s, Video FPS: %(video_fps)d' % \
                            {"torsion_mode": torsion_mode, "transform_mode": transform_mode,"window_theta": measure_state.window_theta.get(),"segment_theta": measure_state.segment_theta.get(),"radial_thickness": measure_state.radial_thickness.get(),"feature_num": (i+1),"video_path": self.video_path.get(),"video_fps": self.video.fps}
                metadata_dict = {'Mode': torsion_mode,
                                 'Iris': transform_mode,
                                 'Window(deg)': measure_state.window_theta.get(),
                                 'Segment(deg)': measure_state.segment_theta.get(),
                                 'Feature Number': (i+1),
                                 'Thickness': measure_state.radial_thickness.get(),
                                 'Video': self.video_path.get(),
                                 'VIDEO_FPS': self.video.fps,
                                 'REFERENCE_FRAME': self.reference_frame.get()}
                # Construct legend entry, which is a subset of the metadata
                legend_entry = 'Mode: %(torsion_mode)s, Iris: %(transform_mode)s, Feature Number: %(feature_num)d' % \
                            {"torsion_mode": torsion_mode, "transform_mode": transform_mode, "feature_num": (i+1)}
                # Append torsion to the list as a tuple with the first element the results, second element as the metadata, third element as the legend entry
                self.torsion.append((torsion_i, metadata_dict, legend_entry))
                self.torsion_derivative.append((torsion_derivative_i, metadata_dict, legend_entry))
<<<<<<< HEAD
=======

>>>>>>> 910f7949

                # Initialize data object and append it to session list
                data = dat.Data(name=datetime.datetime.now().strftime("%Y-%m-%d_%H-%M-%S"),path=self.save_path.get())
                torsion_data = [torsion_data[1] for torsion_data in torsion_i.items()]
                data.set(torsion = torsion_data, start_frame = self.start_frame.get(), pupil_list = self.pupil_list, metadata = metadata_dict)
                self.data.append(data)

    def show_frame(self, cont):
        '''
        Display a frame.

        Inputs:
            cont - index of frame to display
        '''

        frame = self.frames[cont]
        frame.tkraise()

    def set_video_path(self):
        '''
        Set the path of the video.
        '''
        video_path = askopenfilename(initialdir = "/",title = "Select Video file",filetypes = (("AVI files","*.avi"),("all files","*.*")))
        if video_path:
            self.video_path.set(video_path)
            self.video = vid.Video(self.video_path.get())
            self.end_frame.set(len(self.video))

    def set_save_path(self):
        '''
        Set desired path to save the torsion results to.
        '''
        save_path = askdirectory(title="Select A Folder")
        self.save_path.set(save_path)

        if self.data:
            for dat in self.data:
                dat.path = save_path


    def save_results(self):
        '''
        Save the output of the torsion results to a CSV

        Inputs:
            data - data object storing the torsion results
        '''
        if self.data:
            for data in self.data:
                data.save()

    def scroll_frames(self):
        '''
        Scroll through video frames.
        '''
        scroll.frame_scroll(self.video)

    def scroll_eyelids(self):
        '''
        Scroll through video frames while overlaying the eyelid.
        '''
        if self.eyelid_list:
            scroll.eyelid_scroll(self.video, self.eyelid_list)

    def scroll_pupil(self):
        '''
        Scroll through video frames while overlaying the pupil.
        '''
        if self.pupil_list:
            scroll.pupil_scroll(self.video, self.pupil_list)

    def scroll_polar_transform(self):
        if self.polar_transform_list:
            scroll.polar_transform_scroll(self.video, self.polar_transform_list)

    def view_axis_rotation(self):
        '''
        Scroll through the video while overlaying the pupil and a set of axis that rotate with torsion results.
        '''
        if self.torsion:
            last_run = self.torsion[0]
            scroll.torsion_scroll(self.video,self.pupil_list,last_run[0])

    def view_window_rotation(self, measure_state):
        '''
        Scroll through the video while overlaying the pupil and the window that rotates with the torsion results.

        Inputs:
            theta_window - tuple that stores the minimum and maximum angle above/below the feature
            WINDOW_RADIUS - radial thickness of the window
        '''
        if self.torsion:
            last_run = self.torsion[0]
            feature_coords = measure_state.feature_coordinates[0]
            feature_r, feature_theta = iris.get_polar_coord(feature_coords['r'], feature_coords['c'], self.pupil_list[self.start_frame.get()])
            reference_bounds = (feature_theta - measure_state.window_theta.get(), feature_theta + measure_state.window_theta.get())
            scroll.window_scroll(self.video,self.pupil_list,last_run[0],reference_bounds, measure_state.radial_thickness.get())

    def plot_torsion(self):
        '''
        plots all series within the torsion list in a plotly window. The legend shows all the legend entry relating to each series.
        '''
        # Set up subplots
        fig = tools.make_subplots(rows=2,
                                  cols=1,
                                  subplot_titles=('Rotation Angle Compared to Reference Frame', 'Rotation Angle Compared to Previous Frame'))

<<<<<<< HEAD
        # Plot rotation from reference to reference frame
=======
         # Plot rotation from reference to reference frame
>>>>>>> 910f7949
        for (result, metadata, legend_entry) in self.torsion:
            x_i, y_i = zip(*result.items())
            trace = go.Scatter(x=x_i, y=y_i, name=legend_entry)
            fig.append_trace(trace, 1, 1)

        # Plot rotation from reference to previous frame
        for (result, metadata, legend_entry) in self.torsion_derivative:
            x_i, y_i = zip(*result.items())
            trace = go.Scatter(x=x_i, y=y_i, name=legend_entry)
<<<<<<< HEAD
            fig.append_trace(trace, 1, 1)

        # Plot rotation from reference to previous frame
        for (result, metadata, legend_entry) in self.torsion_derivative:

            x_i, y_i = zip(*result.items())
            trace = go.Scatter(x=x_i, y=y_i, name=legend_entry)
            fig.append_trace(trace, 2, 1)
=======
            fig.append_trace(trace, 2, 1)


>>>>>>> 910f7949

        # Customize titles
        fig['layout']['xaxis1'].update(title='Frame Number')
        fig['layout']['xaxis2'].update(title='Frame Number')
        fig['layout']['yaxis1'].update(title='Rotation (deg)')
        fig['layout']['yaxis2'].update(title='Rotation (deg)')
        fig['layout'].update(title='Iris Rotation History')
        plot(fig)

    def construct_pupil_list(self, measure_torsion_button):
        '''
        Constructs a list of pupils.
        '''
        self.pupil_list = pl.construct_pupil_list(self.video, self.start_frame.get(), self.end_frame.get(), self.pupil_threshold.get())

    def identify_eyelids(self):
        '''
<<<<<<< HEAD
        Identifies the eyelids and blinks
=======
        Identifies the eyelids.
>>>>>>> 910f7949
        '''
        if self.pupil_list:
            self.eyelid_list = {}
            self.blink_list = {}
            for i, frame in tqdm(enumerate(self.video[self.start_frame.get():self.end_frame.get()])):
                frame_loc = i + self.start_frame.get()
                # check if a pupil exists
                if not self.pupil_list[frame_loc]:
                    self.eyelid_list[frame_loc] = None
                    self.blink_list[frame_loc]  = None
<<<<<<< HEAD
=======

>>>>>>> 910f7949
                else:
                    try:
                        self.eyelid_list[frame_loc] = eyelid.detect_eyelid(frame, self.pupil_list[frame_loc])
                        try:
                            self.blink_list[frame_loc] = eyelid.pupil_obstruct(self.eyelid_list[frame_loc],
                                                                               self.pupil_list[frame_loc].contour)
                        except:
                            self.blink_list[frame_loc] = None
<<<<<<< HEAD
                    except:
                        self.eyelid_list[frame_loc] = None
                        self.blink_list[frame_loc] = None
                        print('RIP') # LOL RIP indeed

                #try something
                self.blink_list[60] = 1
                self.blink_list[61] = 1
                self.blink_list[62] = 1
                self.blink_list[63] = 1
                self.blink_list[64] = 1
                self.blink_list[65] = 1
                self.blink_list[66] = 1
                self.blink_list[67] = 1
                self.blink_list[68] = 1
                self.blink_list[69] = 1



=======

                    except:
                        self.eyelid_list[frame_loc] = None
                        self.blink_list[frame_loc] = None
>>>>>>> 910f7949

    def identify_blinks(self):
        '''
        Identifies the blinks.
        If it is a blink, insert 1. If not blink, insert 0. Else, None.
        Print blink locations
        '''
        '''
        if self.pupil_list and self.eyelid_list:
            self.blink_list = {}
            for i, frame in tqdm(enumerate(self.video[self.start_frame.get():self.end_frame.get()])):
                frame_loc = i + self.start_frame.get()
                # check if a pupil exists
                if not self.pupil_list[frame_loc]:
                    self.blink_list[frame_loc] = None
                else:
                    try:
                        self.blink_list[frame_loc] = eyelid.pupil_obstruct(self.eyelid_list[frame_loc], self.pupil_list[frame_loc].contour)
                    except:
                        self.blink_list[frame_loc] = None
                        print("double RIP")
        '''
        # Search for indices where there is a blink or a None -- pupil/eyelid not found
        filtered_blinks = {k: v for k, v in self.blink_list.items() if v is None or v == 1}
        #print(self.blink_list)
        print('Blinks occur at frames: ')
        print(str(filtered_blinks.keys()))

        
class StartPage(tk.Frame):
    '''
    Main menu of the torsion application. Allows users to set the video path, set the save path, preview the video and select a torsion quantification
    method.
    '''

    def __init__(self, parent, controller):
        '''
        Creates a main menu.
        '''

        tk.Frame.__init__(self,parent)
        title_label = tk.Label(self, text="Main Menu", font=LARGE_FONT)
        title_label.grid(row=0,column=0,columnspan=3)

        self.measure_torsion_button = tk.Button(self, text="Measure Torsion", command=lambda: controller.show_frame(MeasureTorsion))
        self.measure_torsion_button.grid(row=8,column=2,sticky=tk.W)

        vid_button = tk.Button(self, text="Set Video Path", command=lambda:  controller.set_video_path())
        vid_button.grid(row=1,column=0,sticky=tk.W)

        video_path_label = tk.Label(self, textvariable=controller.video_path)
        video_path_label.grid(row=1,column=1,columnspan=2)

        scroll_vid_button = tk.Button(self, text="Preview Video", command=lambda: controller.scroll_frames())
        scroll_vid_button.grid(row=2,column=0,sticky=tk.W)

        save_path_button = tk.Button(self, text="Set Results Save Path", command=lambda: controller.set_save_path())
        save_path_button.grid(row=3,column=0,sticky=tk.W)

        save_path_label = tk.Label(self, textvariable=controller.save_path)
        save_path_label.grid(row=3,column=1,columnspan=2, sticky=tk.W)

        start_frame_label = tk.Label(self, text="Start Frame Number:")
        start_frame_label.grid(row=4, column=0,sticky=tk.W)

        start_frame_entry = tk.Entry(self, textvariable = controller.start_frame)
        start_frame_entry.grid(row=4, column=1)

        reference_frame_label = tk.Label(self, text='Reference Frame Number:')
        reference_frame_label.grid(row=5, column=0, sticky=tk.W)

        reference_frame_entry = tk.Entry(self, textvariable = controller.reference_frame)
        reference_frame_entry.grid(row=5, column=1)

        end_frame_label = tk.Label(self, text="End Frame Number:")
        end_frame_label.grid(row=6, column=0,sticky=tk.W)

        end_frame_entry = tk.Entry(self, textvariable = controller.end_frame)
        end_frame_entry.grid(row=6, column=1)

        pupil_threshold_label = tk.Label(self, text="Pupil Detection Threshold:")
        pupil_threshold_label.grid(row=7, column=0)

        pupil_threshold_entry = tk.Entry(self, textvariable = controller.pupil_threshold)
        pupil_threshold_entry.grid(row=7, column=1)

        pupil_loc_button = tk.Button(self, text="Construct Pupil List", command=lambda: controller.construct_pupil_list(self.measure_torsion_button))
        pupil_loc_button.grid(row=8,column=0,sticky=tk.W)

        pupil_scroll_button = tk.Button(self, text="Preview Pupil Locations", command=lambda: controller.scroll_pupil())
        pupil_scroll_button.grid(row=8,column=1)

        identify_eyelids_button = tk.Button(self, text="Identify Eyelids", command=lambda: controller.identify_eyelids())
        identify_eyelids_button.grid(row=9,column=0)

        scroll_eyelids_button = tk.Button(self, text="Preview Eyelids", command=lambda: controller.scroll_eyelids())
        scroll_eyelids_button.grid(row=9,column=1)

        identify_blinks_button = tk.Button(self, text="Identify Blinks", command=lambda: controller.identify_blinks())
        identify_blinks_button.grid(row=10,column=0,sticky=tk.W)
<<<<<<< HEAD
=======

>>>>>>> 910f7949

class MeasureTorsion(tk.Frame):
    '''
    Measurement page of the torsion application.

    Attributes:
        Interpolation:
            Integer
            A value of 1 indicates interpolation will be used.
            A value of 0 indicates interpolation will not be used.

        Upsampling:
            Integer
            A value of 1 indicates upsampling will be used.
            A value of 0 indicates upsampling will not be used.

        Fulliris:
            Integer
            A value of 1 indicates that correlation will be performed on the whole iris.
            A value of 0 indicates that correlation will be performed on a subset of the iris.

        Subset:
            Integer
            A value of 1 indicates that correlation will be performed on a subset of the iris.
            A value of 0 indicates that correlation will be performed on the whole iris.

        NoiseReplacement:
            Integer
            A value of 1 indicates that portions of the iris will be replaced with noise.
            A value of 0 indicates that no replacement on the iris will be performed

        radial_thickness:
            Integer
            Radial thickenss of the iris

        upper_iris_occ:
            dictionary, {'c': column index, 'r': row index}
            Holds the [row,column] coordinates of the upper boundary of the iris that is not occluded by eyelids or eyelashes.

        lower_iris_occ:
            dictionary, {'c': column index, 'r': row index}
            Holds the [row,column] coordinates of the lower boundary of the iris that is not occluded by eyelids or eyelashes.

        resolution:
            Double
            If upsampling is used, resolution gives the degree of upsampling used during the iris transform.
            If interpolation is used, iris transform is performed using a transform resolution of 1deg/pixel and interpolated at increments given by resolution.

        calibration_frame:
            Integer
            (Optional) the to use for calibration

        calibration_angle:
            Double
            (Optional) the angle the eye is rotated in the calibration frame

        feature_coordinates:
            List of dictionaries, {'c': column index, 'r': row index}
            Holds the dictionaries of feature coordinates tracked during subset correlation.

        num_features:
            Integer
            size of the feature_coordinates list.

        window_theta:
            Integer
            Angle bounds above/below the feature that define the portion of the iris that is to be included in the reference iris window. This window should be smaller than the segment.

        segment_theta:
            Integer
            Angle bounds above/below the feature that define the portion of the iris that is to be included in each segment, for which the window is to be located in.



    '''
    def __init__(self, parent, controller):

        tk.Frame.__init__(self, parent)

        self.Interpolation = tk.IntVar()

        self.Upsampling = tk.IntVar()

        self.Fulliris = tk.IntVar()

        self.Subset = tk.IntVar()

        self.Calibrate = tk.IntVar()

        self.NoiseReplacement = tk.IntVar()

<<<<<<< HEAD
        # The removal method, maximizes the angular portion for torsion calculations
        self.AlternateFullSubset = tk.IntVar()

        # Iris Measurement Methods

=======
>>>>>>> 910f7949
        # Run both subset and full iris
        self.FullandSubset = tk.IntVar()
        # Run subset and Full iris alternatively
        self.AlternateFullSubset = tk.IntVar()

<<<<<<< HEAD
=======

>>>>>>> 910f7949
        # Thickness, beyond the pupil edge of both the iris segment and window.
        self.radial_thickness= tk.IntVar()

        # The [row,column] coordinates of point on the boundary of visible iris not occluded by upper eyelid or upper eyelashes.
        self.upper_iris_occ = {}

        # The [row,column] coordinates of point on the boundary of visible iris not occluded by lower eyelid or lower eyelashes.
        self.lower_iris_occ = {}

        # The degree of upsampling or interpolation used in the theta axis of transform. [deg/pixel].
        self.resolution= tk.DoubleVar()

        # The to use for calibration
        self.calibration_frame = tk.IntVar()

        # The angle the eye is rotated at the calibration frame
        self.calibration_angle = tk.DoubleVar()

        # List used to store the dictionary that holds the row and column indicies of the feature coordinates.
        self.feature_coordinates = []

        # Number of features in the list of feature coordinates.
        self.num_features = tk.IntVar()

        # Portion of the iris that is smaller than the segment.
        # Window sized portions of the segment are extracted and compared to this window.
        self.window_theta = tk.IntVar()

        # Portion of the iris in which the window is searched for.
        self.segment_theta = tk.IntVar()

        measure_torsion_label = tk.Label(self, text="Measure Torsion", font=LARGE_FONT)
        measure_torsion_label.grid(row=0,column=1, sticky=tk.W)

        main_button = tk.Button(self, text="Back to Main Menu", command=lambda: controller.show_frame(StartPage))
        main_button.grid(row=0,column=0, sticky=tk.W)

        measurement_options_label = tk.Label(self, text="Iris Measurement Options", font=LARGE_FONT)
        measurement_options_label.grid(row=1,column=0, sticky=tk.W)

<<<<<<< HEAD
        subset_check = tk.Checkbutton(self, text="Subset Iris", variable = self.Subset, command=lambda: [self.Fulliris.set(not(self.Subset.get())), self.update()])
        subset_check.grid(row=2,column=0, sticky=tk.W)

        full_iris_check = tk.Checkbutton(self, text="Full Iris", variable = self.Fulliris, command=lambda: [self.Subset.set(not(self.Fulliris.get())), self.update()])
        full_iris_check.grid(row=3,column=0, sticky=tk.W)

        noise_replacement_check = tk.Checkbutton(self, text="Both Subset and Full Iris", variable = self.FullandSubset, command=lambda: [self.update()])
        noise_replacement_check.grid(row=2,column=1, sticky=tk.W)

        noise_replacement_check = tk.Checkbutton(self, text="Alternate Subset and Full Iris", variable = self.AlternateFullSubset, command=lambda: [self.update()])
        noise_replacement_check.grid(row=3,column=1, sticky=tk.W)



        measurement_options_label = tk.Label(self, text="Measurement Options", font=LARGE_FONT)
        measurement_options_label.grid(row=4,column=0, sticky=tk.W)

        interpolation_check = tk.Checkbutton(self, text="Interpolate", variable = self.Interpolation, command=lambda: [self.Upsampling.set(not(self.Interpolation.get())), self.update()])
        interpolation_check.grid(row=5,column=0, sticky=tk.W)
        self.Interpolation.set('1') # Set as default

        upsampling_check = tk.Checkbutton(self, text="Upsample", variable = self.Upsampling, command=lambda: [self.Interpolation.set(not(self.Upsampling.get())), self.update()])
        upsampling_check.grid(row=6,column=0, sticky=tk.W)

        #full_iris_check = tk.Checkbutton(self, text="Full Iris", variable = self.Fulliris, command=lambda: [self.Subset.set(not(self.Fulliris.get())), self.update()])
        #full_iris_check.grid(row=5,column=1, sticky=tk.W)

        #subset_check = tk.Checkbutton(self, text="Subset Iris", variable = self.Subset, command=lambda: [self.Fulliris.set(not(self.Subset.get())), self.update()])
        #subset_check.grid(row=6,column=1, sticky=tk.W)
=======

        subset_check = tk.Checkbutton(self, text="Subset Iris", variable = self.Subset, command=lambda: [self.Fulliris.set(not(self.Subset.get())), self.update()])
        subset_check.grid(row=2,column=0, sticky=tk.W)

        full_iris_check = tk.Checkbutton(self, text="Full Iris", variable = self.Fulliris, command=lambda: [self.Subset.set(not(self.Fulliris.get())), self.update()])
        full_iris_check.grid(row=3,column=0, sticky=tk.W)

        noise_replacement_check = tk.Checkbutton(self, text="Both Subset and Full Iris", variable = self.FullandSubset, command=lambda: [self.update()])
        noise_replacement_check.grid(row=2,column=1, sticky=tk.W)

        noise_replacement_check = tk.Checkbutton(self, text="Alternate Subset and Full Iris", variable = self.AlternateFullSubset, command=lambda: [self.update()])
        noise_replacement_check.grid(row=3,column=1, sticky=tk.W)



        measurement_options_label = tk.Label(self, text="Measurement Options", font=LARGE_FONT)
        measurement_options_label.grid(row=4,column=0, sticky=tk.W)






        interpolation_check = tk.Checkbutton(self, text="Interpolate", variable = self.Interpolation, command=lambda: [self.Upsampling.set(not(self.Interpolation.get())), self.update()])
        interpolation_check.grid(row=5,column=0, sticky=tk.W)

        upsampling_check = tk.Checkbutton(self, text="Upsample", variable = self.Upsampling, command=lambda: [self.Interpolation.set(not(self.Upsampling.get())), self.update()])
        upsampling_check.grid(row=6,column=0, sticky=tk.W)

        calibrate_check = tk.Checkbutton(self, text="Calibrate", variable = self.Calibrate, command=lambda: [self.update()])
        calibrate_check.grid(row=6,column=1, sticky=tk.W)
>>>>>>> 910f7949

        noise_replacement_check = tk.Checkbutton(self, text="Noise Replacement", variable = self.NoiseReplacement, command=lambda: [self.update()])
        noise_replacement_check.grid(row=5,column=1, sticky=tk.W)

        radial_thickness_label = tk.Label(self, text="Radial Thickness (pixels):")
        radial_thickness_label.grid(row=7, column=0, sticky=tk.W)

        radial_thickness = tk.Entry(self, textvariable=self.radial_thickness)
        radial_thickness.grid(row=7, column=1, sticky=tk.W)

        resolution_label = tk.Label(self, text="Resolution (degree):")
        resolution_label.grid(row=8, column=0, sticky=tk.W)

        resolution = tk.Entry(self, textvariable=self.resolution)
        resolution.grid(row=8, column=1, sticky=tk.W)
<<<<<<< HEAD

        measurement_options_label = tk.Label(self, text="Measurement Settings", font=LARGE_FONT)
        measurement_options_label.grid(row=9,column=0, sticky=tk.W)

        self.upper_occ_get_button = tk.Button(self, text="Select Upper Occlusion Limit", command=lambda: self.get_occlusion_coordinates(controller))
        self.upper_occ_get_button.grid(row=10,column=0, sticky=tk.W)

        self.upper_occ_rec_button = tk.Button(self, text="Record Upper Occlusion Limit", command=lambda: self.record_upper_occ())
        self.upper_occ_rec_button.grid(row=10,column=1, sticky=tk.E)
=======

        calibration_frame_label = tk.Label(self, text="Calibration Frame:")
        calibration_frame_label.grid(row=9, column=0, sticky=tk.W)

        self.calibration_frame_input = tk.Entry(self, textvariable=self.calibration_frame)
        self.calibration_frame_input.grid(row=9, column=1, sticky=tk.W)

        calibration_angle_label = tk.Label(self, text="Calibration Angle (degree):")
        calibration_angle_label.grid(row=10, column=0, sticky=tk.W)

        self.calibration_angle_input = tk.Entry(self, textvariable=self.calibration_angle)
        self.calibration_angle_input.grid(row=10, column=1, sticky=tk.W)

        measurement_options_label = tk.Label(self, text="Measurement Settings", font=LARGE_FONT)
        measurement_options_label.grid(row=11,column=0, sticky=tk.W)

        self.upper_occ_get_button = tk.Button(self, text="Select Upper Occlusion Limit", command=lambda: self.get_occlusion_coordinates(controller))
        self.upper_occ_get_button.grid(row=12,column=0, sticky=tk.W)

        self.upper_occ_rec_button = tk.Button(self, text="Record Upper Occlusion Limit", command=lambda: self.record_upper_occ())
        self.upper_occ_rec_button.grid(row=12,column=1, sticky=tk.E)
>>>>>>> 910f7949

        self.upper_set_check = tk.StringVar()
        self.upper_set_check.set('Not Set')
        upper_check_label = tk.Label(self, textvariable=self.upper_set_check)
<<<<<<< HEAD
        upper_check_label.grid(row=10,column=2, sticky=tk.W)

        self.lower_occ_get_button = tk.Button(self, text="Select lower Occlusion Limit", command=lambda: self.get_occlusion_coordinates(controller))
        self.lower_occ_get_button.grid(row=11,column=0, sticky=tk.W)

        self.lower_occ_rec_button = tk.Button(self, text="Record Lower Occlusion Limit", command=lambda: self.record_lower_occ())
        self.lower_occ_rec_button.grid(row=11,column=1, sticky=tk.E)
=======
        upper_check_label.grid(row=12,column=2, sticky=tk.W)

        self.lower_occ_get_button = tk.Button(self, text="Select lower Occlusion Limit", command=lambda: self.get_occlusion_coordinates(controller))
        self.lower_occ_get_button.grid(row=13,column=0, sticky=tk.W)

        self.lower_occ_rec_button = tk.Button(self, text="Record Lower Occlusion Limit", command=lambda: self.record_lower_occ())
        self.lower_occ_rec_button.grid(row=13,column=1, sticky=tk.E)
>>>>>>> 910f7949

        self.lower_set_check = tk.StringVar()
        self.lower_set_check.set('Not Set')
        lower_check_label = tk.Label(self, textvariable=self.lower_set_check)
<<<<<<< HEAD
        lower_check_label.grid(row=11,column=2, sticky=tk.W)

        segment_theta_label = tk.Label(self, text="Iris Segment Bounds (deg):")
        segment_theta_label.grid(row=12, column=0, sticky=tk.W)

        self.segment_theta_entry = tk.Entry(self, textvariable=self.segment_theta)
        self.segment_theta_entry.grid(row=12, column=1, sticky=tk.E)

        window_theta_label = tk.Label(self, text="Iris Window Bounds (deg):")
        window_theta_label.grid(row=13, column=0, sticky=tk.W)

        self.window_theta_entry = tk.Entry(self, textvariable=self.window_theta)
        self.window_theta_entry.grid(row=13, column=1, sticky=tk.E)

        num_features_label = tk.Label(self, text="Number of features to track:")
        num_features_label.grid(row=14, column=0, sticky=tk.W)

        num_features_act_label = tk.Label(self, textvariable=self.num_features)
        num_features_act_label.grid(row=14, column=1)

        self.feature_loc_button = tk.Button(self, text="Select Feature", command=lambda: self.get_feature_coordinates(controller))
        self.feature_loc_button.grid(row=15,column=0, sticky=tk.W)

        self.feature_rec_button = tk.Button(self, text="Record Coordinates", command=lambda: self.record_feature_coordinates())
        self.feature_rec_button.grid(row=15,column=1, sticky=tk.W)


        self.remove_features_button = tk.Button(self, text="Clear Clicked Values", command=lambda: self.clear_coordinates())
        self.remove_features_button.grid(row=14,column=2, sticky=tk.W)

        measurement_options_label = tk.Label(self, text="Run and Save", font=LARGE_FONT)
        measurement_options_label.grid(row=16,column=0, sticky=tk.W)


        self.run_button = tk.Button(self, text="Run", command=lambda: controller.run(self))
        self.run_button.grid(row=17,column=0,  sticky=tk.W)

        self.save_button = tk.Button(self, text='Save to CSV', command=lambda: controller.save_results())
        self.save_button.grid(row=17,column=1, sticky=tk.W)

        #self.save_button = tk.Button(self, text='Save to CSV', command=lambda: controller.save_results())
        #self.save_button.grid(row=14,column=1, sticky=tk.W)

        #pupil_scroll_button = tk.Button(self, text="Preview Pupil Locations", command=lambda: controller.scroll_pupil())
        #pupil_scroll_button.grid(row=8,column=1)


        measurement_options_label = tk.Label(self, text="Animate and Plot", font=LARGE_FONT)
        measurement_options_label.grid(row=18,column=0, sticky=tk.W)

        self.view_axis_button = tk.Button(self, text="Animate Axis Rotation", command=lambda: controller.view_axis_rotation())
        self.view_axis_button.grid(row=19,column=0, sticky=tk.W)

        self.view_window_button = tk.Button(self, text="Animate Window Location", command=lambda: controller.view_window_rotation(self))
        self.view_window_button.grid(row=19,column=1, sticky=tk.W)

        self.view_torsion_button = tk.Button(self, text="Plot Results", command=lambda: controller.plot_torsion())
        self.view_torsion_button.grid(row=19,column=2,sticky=tk.W)
=======
        lower_check_label.grid(row=13,column=2, sticky=tk.W)

        segment_theta_label = tk.Label(self, text="Iris Segment Bounds (deg):")
        segment_theta_label.grid(row=14, column=0, sticky=tk.W)

        self.segment_theta_entry = tk.Entry(self, textvariable=self.segment_theta)
        self.segment_theta_entry.grid(row=14, column=1, sticky=tk.E)

        window_theta_label = tk.Label(self, text="Iris Window Bounds (deg):")
        window_theta_label.grid(row=15, column=0, sticky=tk.W)

        self.window_theta_entry = tk.Entry(self, textvariable=self.window_theta)
        self.window_theta_entry.grid(row=15, column=1, sticky=tk.E)

        num_features_label = tk.Label(self, text="Number of features to track:")
        num_features_label.grid(row=16, column=0, sticky=tk.W)

        num_features_act_label = tk.Label(self, textvariable=self.num_features)
        num_features_act_label.grid(row=16, column=1)

        self.feature_loc_button = tk.Button(self, text="Select Feature", command=lambda: self.get_feature_coordinates(controller))
        self.feature_loc_button.grid(row=17,column=0, sticky=tk.W)

        self.feature_rec_button = tk.Button(self, text="Record Coordinates", command=lambda: self.record_feature_coordinates())
        self.feature_rec_button.grid(row=17,column=1, sticky=tk.W)


        self.remove_features_button = tk.Button(self, text="Clear Clicked Values", command=lambda: self.clear_coordinates())
        self.remove_features_button.grid(row=16,column=2, sticky=tk.W)

        measurement_options_label = tk.Label(self, text="Run and Save", font=LARGE_FONT)
        measurement_options_label.grid(row=18,column=0, sticky=tk.W)


        self.run_button = tk.Button(self, text="Run", command=lambda: controller.run(self))
        self.run_button.grid(row=19,column=0,  sticky=tk.W)

        self.save_button = tk.Button(self, text='Save to CSV', command=lambda: controller.save_results())
        self.save_button.grid(row=19,column=1, sticky=tk.W)

        measurement_options_label = tk.Label(self, text="Animate and Plot", font=LARGE_FONT)
        measurement_options_label.grid(row=20,column=0, sticky=tk.W)

        self.view_axis_button = tk.Button(self, text="Animate Axis Rotation", command=lambda: controller.view_axis_rotation())
        self.view_axis_button.grid(row=21,column=0, sticky=tk.W)

        self.view_window_button = tk.Button(self, text="Animate Window Location", command=lambda: controller.view_window_rotation(self))
        self.view_window_button.grid(row=21,column=1, sticky=tk.W)

        self.view_torsion_button = tk.Button(self, text="Plot Results", command=lambda: controller.plot_torsion())
        self.view_torsion_button.grid(row=21,column=2,sticky=tk.W)

        self.preview_polar_transform_button = tk.Button(self, text="Preview Polar Transform", command=lambda: controller.scroll_polar_transform())
        self.preview_polar_transform_button.grid(row=22,column=0,sticky=tk.W)
>>>>>>> 910f7949

        self.update()


    def get_occlusion_coordinates(self, controller):
        '''
        Opens the starting video frame in a separate window so that the user can click on the upper region of the iris not occluded by upper eyelid or upper eyelashes.
        Requires the user to separately 'record upper occlusion coordinates'
        '''
        clk.click_coordinates(controller.video[controller.start_frame.get()], 'Click On Undisturbed Iris Closest To Eyelid')

    def record_upper_occ(self):
        '''
        Stores upper occlustion coordinates clicked on to be used in the torsion quantification method.
        '''
        self.upper_iris_occ = clk.get_click_coordinates()
        self.upper_set_check.set('Set')

    def record_lower_occ(self):
        '''
        Stores lower occlustion coordinates clicked on to be used in the torsion quantification method.
        '''
        self.lower_iris_occ = clk.get_click_coordinates()
        self.lower_set_check.set('Set')

    def get_feature_coordinates(self, controller):
        '''
        Opens the starting video frame in a separate window so that the user can click on a prominent feature.
        Requires the user to separately 'record feature coordinates'
        '''

        clk.click_coordinates(controller.video[controller.start_frame.get()], 'Click on a distinct iris feature to track')

    def record_feature_coordinates(self):
        '''
        Stores feature coordinates clicked on to be used in the torsion quantification method.
        '''
        feature = clk.get_click_coordinates()
        self.feature_coordinates.append(feature)
        self.num_features.set(str(len(self.feature_coordinates)))

    def clear_coordinates(self):
        '''
        Clear the list of features if multiple have been clicked on and recorded.
        '''
        self.feature_coordinates = []
        self.num_features.set(str(len(self.feature_coordinates)))

        self.upper_iris_occ = None
        self.lower_iris_occ = None

        self.lower_set_check.set('Not Set')
        self.upper_set_check.set('Not Set')

    def update(self):
        '''
        Update the GUI page to enable/disable buttons and entry fields depending on the state.
        '''

        # If correlation is to be performed on the just full iris, do not allow the user to enter parameters for the subset method.
        if self.Fulliris.get():
            self.segment_theta_entry.config(state='disabled')
            self.window_theta_entry.config(state='disabled')
            self.feature_loc_button.config(state='disabled')
            self.feature_rec_button.config(state='disabled')

        # If correlations is to be performed on both full and subsets, then allow all fields except for noise
        if self.FullandSubset.get():
            self.segment_theta_entry.config(state='normal')
            self.window_theta_entry.config(state='normal')
            self.feature_loc_button.config(state='normal')
            self.feature_rec_button.config(state='normal')
            self.Fulliris.set(1)
            self.Subset.set(1)
            self.AlternateFullSubset.set(0)
            self.NoiseReplacement.set(0)

<<<<<<< HEAD
        # if correlation is to be performed on full and subset alternatively, then allow all fields except for noise
=======
         # if correlation is to be performed on full and subset alternatively, then allow all fields except for noise
>>>>>>> 910f7949
        if self.AlternateFullSubset.get():
            self.segment_theta_entry.config(state='normal')
            self.window_theta_entry.config(state='normal')
            self.feature_loc_button.config(state='normal')
            self.feature_rec_button.config(state='normal')
            self.Fulliris.set(0)
            self.Subset.set(0)
            self.FullandSubset.set(0)
            self.NoiseReplacement.set(0)

        # If correlation is to be performed on a subset of the iris, allow the user to enter parameters for the subset method. Also do Not
        # allow the user to replace portions of the iris with noise.
        if self.Subset.get():
            self.segment_theta_entry.config(state='normal')
            self.window_theta_entry.config(state='normal')
            self.feature_loc_button.config(state='normal')
            self.feature_rec_button.config(state='normal')
            self.NoiseReplacement.set(0)


        # If the user wants to replace portions of the iris with noise, allow the user to use the occlusion setting function.
        if self.NoiseReplacement.get():
            self.upper_occ_get_button.config(state='normal')
            self.upper_occ_rec_button.config(state='normal')

            self.lower_occ_get_button.config(state='normal')
            self.lower_occ_rec_button.config(state='normal')
        # If the user does not want to replace portions of the iris with noise disable the occlusion setting buttons.
        else:
            self.upper_occ_get_button.config(state='disabled')
            self.upper_occ_rec_button.config(state='disabled')

            self.lower_occ_get_button.config(state='disabled')
            self.lower_occ_rec_button.config(state='disabled')


        if self.Calibrate.get():
            self.calibration_frame_input.config(state='normal')
            self.calibration_angle_input.config(state='normal')
        else:
            self.calibration_frame_input.config(state='disabled')
            self.calibration_angle_input.config(state='disabled')


def run():

    app = OcularTorsionApplication()
    app.title('Ocular Torsion Measurement')
    app.mainloop()<|MERGE_RESOLUTION|>--- conflicted
+++ resolved
@@ -79,10 +79,7 @@
         self.pupil_list = None
         self.eyelid_list = None
         self.blink_list = None
-<<<<<<< HEAD
-=======
         self.polar_transform_list = None
->>>>>>> 910f7949
         self.pupil_threshold = tk.IntVar()
         self.data = []
 
@@ -191,23 +188,13 @@
             # Set the transform mode and quantify torsion
             # TODO: Pass the blinks list in here
             transform_mode = 'full'
-<<<<<<< HEAD
-
-=======
->>>>>>> 910f7949
             feature_coordinates = [None]
             window_theta = None
             segment_theta = None
 
-<<<<<<< HEAD
-            # TODO: pass the segment removal
-            torsion, torsion_derivative = tq2dx.quantify_torsion(RADIUS,
-=======
-
             # TODO: pass the segment removal
             torsion, torsion_derivative, self.polar_transform_list = tq2dx.quantify_torsion(
                                                                  RADIUS,
->>>>>>> 910f7949
                                                                  RESOLUTION,
                                                                  torsion_mode,
                                                                  transform_mode,
@@ -223,14 +210,10 @@
                                                                  lower_iris = lower_iris,
                                                                  WINDOW_THETA = window_theta,
                                                                  SEGMENT_THETA = segment_theta,
-<<<<<<< HEAD
-                                                                 feature_coords = feature_coordinates[0])
-=======
                                                                  feature_coords = feature_coordinates[0],
                                                                  calibration_frame = (measure_state.calibration_frame.get() if measure_state.Calibrate.get() else None),
                 calibration_angle = (measure_state.calibration_angle.get() if measure_state.Calibrate.get() else None))
 
->>>>>>> 910f7949
             # Construct metadata
             metadata = 'Mode: %(torsion_mode)s, Iris: %(transform_mode)s, %(replace_status)s, Radial Thickness (pix): %(radial_thickness)d, Video Path: %(video_path)s, Video FPS: %(video_fps)s' % \
                             {"torsion_mode": torsion_mode, "transform_mode": transform_mode, "replace_status": replace_status, "radial_thickness": measure_state.radial_thickness.get(), "video_path": self.video_path.get(),"video_fps": self.video.fps}
@@ -254,23 +237,14 @@
             data.set(torsion = torsion_data, start_frame = self.start_frame.get(), pupil_list = self.pupil_list, metadata = metadata_dict)
             self.data.append(data)
 
-<<<<<<< HEAD
-        # TODO: RIP
-        # Determine if the user wants to run 2D correlation on subset and full iris
-=======
          # Determine if the user wants to run 2D correlation on subset and full iris
->>>>>>> 910f7949
         if measure_state.AlternateFullSubset.get():
             # Extract gui state values required for the subset method
             transform_mode = 'alternate'
             # Extract gui state values required for the subset method
             feature_coordinates = measure_state.feature_coordinates
             # Run algo
-<<<<<<< HEAD
-            torsion, torsion_derivative = tq2dx.quantify_torsion(RADIUS, RESOLUTION, torsion_mode, transform_mode,
-=======
             torsion, torsion_derivative, self.polar_transform_list = tq2dx.quantify_torsion(RADIUS, RESOLUTION, torsion_mode, transform_mode,
->>>>>>> 910f7949
                                                                  self.video, self.start_frame.get(),
                                                                  self.reference_frame.get(), self.end_frame.get(),
                                                                  self.pupil_list, self.blink_list,
@@ -279,13 +253,9 @@
                                                                  upper_iris=upper_iris, lower_iris=lower_iris,
                                                                  WINDOW_THETA=measure_state.window_theta.get(),
                                                                  SEGMENT_THETA=measure_state.segment_theta.get(),
-<<<<<<< HEAD
-                                                                 feature_coords = feature_coordinates[0])
-=======
                                                                  feature_coords = feature_coordinates[0],
                                                                  calibration_frame = (measure_state.calibration_frame.get() if self.Calibrate.get() else None),
                     calibration_angle = (measure_state.calibration_angle.get() if self.Calibrate.get() else None))
->>>>>>> 910f7949
             # Construct metadata
             metadata = 'Mode: %(torsion_mode)s, Iris: %(transform_mode)s, %(replace_status)s, Radial Thickness (pix): %(radial_thickness)d, Video Path: %(video_path)s, Video FPS: %(video_fps)s' % \
                             {"torsion_mode": torsion_mode, "transform_mode": transform_mode, "replace_status": replace_status, "radial_thickness": measure_state.radial_thickness.get(), "video_path": self.video_path.get(),"video_fps": self.video.fps}
@@ -303,11 +273,7 @@
             self.torsion.append((torsion, metadata, legend_entry))
             self.torsion_derivative.append((torsion_derivative, metadata, legend_entry))
 
-<<<<<<< HEAD
             # Initialize data object and append it to session list
-=======
-             # Initialize data object and append it to session list
->>>>>>> 910f7949
             data = dat.Data(name=datetime.datetime.now().strftime("%Y-%m-%d_%H-%M-%S"),path=self.save_path.get())
             torsion_data = [torsion_data[1] for torsion_data in torsion.items()]
             data.set(torsion = torsion_data, start_frame = self.start_frame.get(), pupil_list = self.pupil_list, metadata = metadata_dict)
@@ -321,11 +287,7 @@
             feature_coordinates = measure_state.feature_coordinates
             # Run the algorithm for each set of recorded feature coordinates
             for i, coords in enumerate(feature_coordinates):
-<<<<<<< HEAD
-                torsion_i, torsion_derivative_i= tq2dx.quantify_torsion(RADIUS,
-=======
                 torsion_i, torsion_derivative_i, self.polar_transform_list = tq2dx.quantify_torsion(RADIUS,
->>>>>>> 910f7949
                                                    RESOLUTION,
                                                    torsion_mode,
                                                    transform_mode,
@@ -339,15 +301,11 @@
                                                    alternate=False,
                                                    WINDOW_THETA = measure_state.window_theta.get(),
                                                    SEGMENT_THETA = measure_state.segment_theta.get(),
-<<<<<<< HEAD
-                                                   feature_coords = coords)
-=======
                                                    feature_coords = coords,
                                                    calibration_frame = (measure_state.calibration_frame.get() if self.Calibrate.get() else None),
                     calibration_angle = (measure_state.calibration_angle.get() if self.Calibrate.get() else None))
 
 
->>>>>>> 910f7949
                 # Construct metadata
                 metadata = 'Mode: %(torsion_mode)s, Iris: %(transform_mode)s, Window Theta (deg): %(window_theta)d, Segment Theta (deg): %(segment_theta)d, Radial Thickness (pix): %(radial_thickness)d, Feature Number: %(feature_num)d, Video Path: %(video_path)s, Video FPS: %(video_fps)d' % \
                             {"torsion_mode": torsion_mode, "transform_mode": transform_mode,"window_theta": measure_state.window_theta.get(),"segment_theta": measure_state.segment_theta.get(),"radial_thickness": measure_state.radial_thickness.get(),"feature_num": (i+1),"video_path": self.video_path.get(),"video_fps": self.video.fps}
@@ -366,10 +324,6 @@
                 # Append torsion to the list as a tuple with the first element the results, second element as the metadata, third element as the legend entry
                 self.torsion.append((torsion_i, metadata_dict, legend_entry))
                 self.torsion_derivative.append((torsion_derivative_i, metadata_dict, legend_entry))
-<<<<<<< HEAD
-=======
-
->>>>>>> 910f7949
 
                 # Initialize data object and append it to session list
                 data = dat.Data(name=datetime.datetime.now().strftime("%Y-%m-%d_%H-%M-%S"),path=self.save_path.get())
@@ -477,11 +431,7 @@
                                   cols=1,
                                   subplot_titles=('Rotation Angle Compared to Reference Frame', 'Rotation Angle Compared to Previous Frame'))
 
-<<<<<<< HEAD
         # Plot rotation from reference to reference frame
-=======
-         # Plot rotation from reference to reference frame
->>>>>>> 910f7949
         for (result, metadata, legend_entry) in self.torsion:
             x_i, y_i = zip(*result.items())
             trace = go.Scatter(x=x_i, y=y_i, name=legend_entry)
@@ -491,7 +441,6 @@
         for (result, metadata, legend_entry) in self.torsion_derivative:
             x_i, y_i = zip(*result.items())
             trace = go.Scatter(x=x_i, y=y_i, name=legend_entry)
-<<<<<<< HEAD
             fig.append_trace(trace, 1, 1)
 
         # Plot rotation from reference to previous frame
@@ -500,11 +449,6 @@
             x_i, y_i = zip(*result.items())
             trace = go.Scatter(x=x_i, y=y_i, name=legend_entry)
             fig.append_trace(trace, 2, 1)
-=======
-            fig.append_trace(trace, 2, 1)
-
-
->>>>>>> 910f7949
 
         # Customize titles
         fig['layout']['xaxis1'].update(title='Frame Number')
@@ -522,11 +466,7 @@
 
     def identify_eyelids(self):
         '''
-<<<<<<< HEAD
         Identifies the eyelids and blinks
-=======
-        Identifies the eyelids.
->>>>>>> 910f7949
         '''
         if self.pupil_list:
             self.eyelid_list = {}
@@ -537,10 +477,6 @@
                 if not self.pupil_list[frame_loc]:
                     self.eyelid_list[frame_loc] = None
                     self.blink_list[frame_loc]  = None
-<<<<<<< HEAD
-=======
-
->>>>>>> 910f7949
                 else:
                     try:
                         self.eyelid_list[frame_loc] = eyelid.detect_eyelid(frame, self.pupil_list[frame_loc])
@@ -549,11 +485,9 @@
                                                                                self.pupil_list[frame_loc].contour)
                         except:
                             self.blink_list[frame_loc] = None
-<<<<<<< HEAD
                     except:
                         self.eyelid_list[frame_loc] = None
                         self.blink_list[frame_loc] = None
-                        print('RIP') # LOL RIP indeed
 
                 #try something
                 self.blink_list[60] = 1
@@ -566,15 +500,6 @@
                 self.blink_list[67] = 1
                 self.blink_list[68] = 1
                 self.blink_list[69] = 1
-
-
-
-=======
-
-                    except:
-                        self.eyelid_list[frame_loc] = None
-                        self.blink_list[frame_loc] = None
->>>>>>> 910f7949
 
     def identify_blinks(self):
         '''
@@ -675,10 +600,7 @@
 
         identify_blinks_button = tk.Button(self, text="Identify Blinks", command=lambda: controller.identify_blinks())
         identify_blinks_button.grid(row=10,column=0,sticky=tk.W)
-<<<<<<< HEAD
-=======
-
->>>>>>> 910f7949
+
 
 class MeasureTorsion(tk.Frame):
     '''
@@ -770,23 +692,12 @@
 
         self.NoiseReplacement = tk.IntVar()
 
-<<<<<<< HEAD
-        # The removal method, maximizes the angular portion for torsion calculations
-        self.AlternateFullSubset = tk.IntVar()
-
-        # Iris Measurement Methods
-
-=======
->>>>>>> 910f7949
         # Run both subset and full iris
         self.FullandSubset = tk.IntVar()
         # Run subset and Full iris alternatively
         self.AlternateFullSubset = tk.IntVar()
 
-<<<<<<< HEAD
-=======
-
->>>>>>> 910f7949
+
         # Thickness, beyond the pupil edge of both the iris segment and window.
         self.radial_thickness= tk.IntVar()
 
@@ -827,7 +738,7 @@
         measurement_options_label = tk.Label(self, text="Iris Measurement Options", font=LARGE_FONT)
         measurement_options_label.grid(row=1,column=0, sticky=tk.W)
 
-<<<<<<< HEAD
+
         subset_check = tk.Checkbutton(self, text="Subset Iris", variable = self.Subset, command=lambda: [self.Fulliris.set(not(self.Subset.get())), self.update()])
         subset_check.grid(row=2,column=0, sticky=tk.W)
 
@@ -840,56 +751,17 @@
         noise_replacement_check = tk.Checkbutton(self, text="Alternate Subset and Full Iris", variable = self.AlternateFullSubset, command=lambda: [self.update()])
         noise_replacement_check.grid(row=3,column=1, sticky=tk.W)
 
-
-
         measurement_options_label = tk.Label(self, text="Measurement Options", font=LARGE_FONT)
         measurement_options_label.grid(row=4,column=0, sticky=tk.W)
 
         interpolation_check = tk.Checkbutton(self, text="Interpolate", variable = self.Interpolation, command=lambda: [self.Upsampling.set(not(self.Interpolation.get())), self.update()])
         interpolation_check.grid(row=5,column=0, sticky=tk.W)
-        self.Interpolation.set('1') # Set as default
 
         upsampling_check = tk.Checkbutton(self, text="Upsample", variable = self.Upsampling, command=lambda: [self.Interpolation.set(not(self.Upsampling.get())), self.update()])
         upsampling_check.grid(row=6,column=0, sticky=tk.W)
 
-        #full_iris_check = tk.Checkbutton(self, text="Full Iris", variable = self.Fulliris, command=lambda: [self.Subset.set(not(self.Fulliris.get())), self.update()])
-        #full_iris_check.grid(row=5,column=1, sticky=tk.W)
-
-        #subset_check = tk.Checkbutton(self, text="Subset Iris", variable = self.Subset, command=lambda: [self.Fulliris.set(not(self.Subset.get())), self.update()])
-        #subset_check.grid(row=6,column=1, sticky=tk.W)
-=======
-
-        subset_check = tk.Checkbutton(self, text="Subset Iris", variable = self.Subset, command=lambda: [self.Fulliris.set(not(self.Subset.get())), self.update()])
-        subset_check.grid(row=2,column=0, sticky=tk.W)
-
-        full_iris_check = tk.Checkbutton(self, text="Full Iris", variable = self.Fulliris, command=lambda: [self.Subset.set(not(self.Fulliris.get())), self.update()])
-        full_iris_check.grid(row=3,column=0, sticky=tk.W)
-
-        noise_replacement_check = tk.Checkbutton(self, text="Both Subset and Full Iris", variable = self.FullandSubset, command=lambda: [self.update()])
-        noise_replacement_check.grid(row=2,column=1, sticky=tk.W)
-
-        noise_replacement_check = tk.Checkbutton(self, text="Alternate Subset and Full Iris", variable = self.AlternateFullSubset, command=lambda: [self.update()])
-        noise_replacement_check.grid(row=3,column=1, sticky=tk.W)
-
-
-
-        measurement_options_label = tk.Label(self, text="Measurement Options", font=LARGE_FONT)
-        measurement_options_label.grid(row=4,column=0, sticky=tk.W)
-
-
-
-
-
-
-        interpolation_check = tk.Checkbutton(self, text="Interpolate", variable = self.Interpolation, command=lambda: [self.Upsampling.set(not(self.Interpolation.get())), self.update()])
-        interpolation_check.grid(row=5,column=0, sticky=tk.W)
-
-        upsampling_check = tk.Checkbutton(self, text="Upsample", variable = self.Upsampling, command=lambda: [self.Interpolation.set(not(self.Upsampling.get())), self.update()])
-        upsampling_check.grid(row=6,column=0, sticky=tk.W)
-
         calibrate_check = tk.Checkbutton(self, text="Calibrate", variable = self.Calibrate, command=lambda: [self.update()])
         calibrate_check.grid(row=6,column=1, sticky=tk.W)
->>>>>>> 910f7949
 
         noise_replacement_check = tk.Checkbutton(self, text="Noise Replacement", variable = self.NoiseReplacement, command=lambda: [self.update()])
         noise_replacement_check.grid(row=5,column=1, sticky=tk.W)
@@ -905,17 +777,6 @@
 
         resolution = tk.Entry(self, textvariable=self.resolution)
         resolution.grid(row=8, column=1, sticky=tk.W)
-<<<<<<< HEAD
-
-        measurement_options_label = tk.Label(self, text="Measurement Settings", font=LARGE_FONT)
-        measurement_options_label.grid(row=9,column=0, sticky=tk.W)
-
-        self.upper_occ_get_button = tk.Button(self, text="Select Upper Occlusion Limit", command=lambda: self.get_occlusion_coordinates(controller))
-        self.upper_occ_get_button.grid(row=10,column=0, sticky=tk.W)
-
-        self.upper_occ_rec_button = tk.Button(self, text="Record Upper Occlusion Limit", command=lambda: self.record_upper_occ())
-        self.upper_occ_rec_button.grid(row=10,column=1, sticky=tk.E)
-=======
 
         calibration_frame_label = tk.Label(self, text="Calibration Frame:")
         calibration_frame_label.grid(row=9, column=0, sticky=tk.W)
@@ -937,20 +798,10 @@
 
         self.upper_occ_rec_button = tk.Button(self, text="Record Upper Occlusion Limit", command=lambda: self.record_upper_occ())
         self.upper_occ_rec_button.grid(row=12,column=1, sticky=tk.E)
->>>>>>> 910f7949
 
         self.upper_set_check = tk.StringVar()
         self.upper_set_check.set('Not Set')
         upper_check_label = tk.Label(self, textvariable=self.upper_set_check)
-<<<<<<< HEAD
-        upper_check_label.grid(row=10,column=2, sticky=tk.W)
-
-        self.lower_occ_get_button = tk.Button(self, text="Select lower Occlusion Limit", command=lambda: self.get_occlusion_coordinates(controller))
-        self.lower_occ_get_button.grid(row=11,column=0, sticky=tk.W)
-
-        self.lower_occ_rec_button = tk.Button(self, text="Record Lower Occlusion Limit", command=lambda: self.record_lower_occ())
-        self.lower_occ_rec_button.grid(row=11,column=1, sticky=tk.E)
-=======
         upper_check_label.grid(row=12,column=2, sticky=tk.W)
 
         self.lower_occ_get_button = tk.Button(self, text="Select lower Occlusion Limit", command=lambda: self.get_occlusion_coordinates(controller))
@@ -958,71 +809,10 @@
 
         self.lower_occ_rec_button = tk.Button(self, text="Record Lower Occlusion Limit", command=lambda: self.record_lower_occ())
         self.lower_occ_rec_button.grid(row=13,column=1, sticky=tk.E)
->>>>>>> 910f7949
 
         self.lower_set_check = tk.StringVar()
         self.lower_set_check.set('Not Set')
         lower_check_label = tk.Label(self, textvariable=self.lower_set_check)
-<<<<<<< HEAD
-        lower_check_label.grid(row=11,column=2, sticky=tk.W)
-
-        segment_theta_label = tk.Label(self, text="Iris Segment Bounds (deg):")
-        segment_theta_label.grid(row=12, column=0, sticky=tk.W)
-
-        self.segment_theta_entry = tk.Entry(self, textvariable=self.segment_theta)
-        self.segment_theta_entry.grid(row=12, column=1, sticky=tk.E)
-
-        window_theta_label = tk.Label(self, text="Iris Window Bounds (deg):")
-        window_theta_label.grid(row=13, column=0, sticky=tk.W)
-
-        self.window_theta_entry = tk.Entry(self, textvariable=self.window_theta)
-        self.window_theta_entry.grid(row=13, column=1, sticky=tk.E)
-
-        num_features_label = tk.Label(self, text="Number of features to track:")
-        num_features_label.grid(row=14, column=0, sticky=tk.W)
-
-        num_features_act_label = tk.Label(self, textvariable=self.num_features)
-        num_features_act_label.grid(row=14, column=1)
-
-        self.feature_loc_button = tk.Button(self, text="Select Feature", command=lambda: self.get_feature_coordinates(controller))
-        self.feature_loc_button.grid(row=15,column=0, sticky=tk.W)
-
-        self.feature_rec_button = tk.Button(self, text="Record Coordinates", command=lambda: self.record_feature_coordinates())
-        self.feature_rec_button.grid(row=15,column=1, sticky=tk.W)
-
-
-        self.remove_features_button = tk.Button(self, text="Clear Clicked Values", command=lambda: self.clear_coordinates())
-        self.remove_features_button.grid(row=14,column=2, sticky=tk.W)
-
-        measurement_options_label = tk.Label(self, text="Run and Save", font=LARGE_FONT)
-        measurement_options_label.grid(row=16,column=0, sticky=tk.W)
-
-
-        self.run_button = tk.Button(self, text="Run", command=lambda: controller.run(self))
-        self.run_button.grid(row=17,column=0,  sticky=tk.W)
-
-        self.save_button = tk.Button(self, text='Save to CSV', command=lambda: controller.save_results())
-        self.save_button.grid(row=17,column=1, sticky=tk.W)
-
-        #self.save_button = tk.Button(self, text='Save to CSV', command=lambda: controller.save_results())
-        #self.save_button.grid(row=14,column=1, sticky=tk.W)
-
-        #pupil_scroll_button = tk.Button(self, text="Preview Pupil Locations", command=lambda: controller.scroll_pupil())
-        #pupil_scroll_button.grid(row=8,column=1)
-
-
-        measurement_options_label = tk.Label(self, text="Animate and Plot", font=LARGE_FONT)
-        measurement_options_label.grid(row=18,column=0, sticky=tk.W)
-
-        self.view_axis_button = tk.Button(self, text="Animate Axis Rotation", command=lambda: controller.view_axis_rotation())
-        self.view_axis_button.grid(row=19,column=0, sticky=tk.W)
-
-        self.view_window_button = tk.Button(self, text="Animate Window Location", command=lambda: controller.view_window_rotation(self))
-        self.view_window_button.grid(row=19,column=1, sticky=tk.W)
-
-        self.view_torsion_button = tk.Button(self, text="Plot Results", command=lambda: controller.plot_torsion())
-        self.view_torsion_button.grid(row=19,column=2,sticky=tk.W)
-=======
         lower_check_label.grid(row=13,column=2, sticky=tk.W)
 
         segment_theta_label = tk.Label(self, text="Iris Segment Bounds (deg):")
@@ -1077,10 +867,8 @@
 
         self.preview_polar_transform_button = tk.Button(self, text="Preview Polar Transform", command=lambda: controller.scroll_polar_transform())
         self.preview_polar_transform_button.grid(row=22,column=0,sticky=tk.W)
->>>>>>> 910f7949
 
         self.update()
-
 
     def get_occlusion_coordinates(self, controller):
         '''
@@ -1155,11 +943,7 @@
             self.AlternateFullSubset.set(0)
             self.NoiseReplacement.set(0)
 
-<<<<<<< HEAD
         # if correlation is to be performed on full and subset alternatively, then allow all fields except for noise
-=======
-         # if correlation is to be performed on full and subset alternatively, then allow all fields except for noise
->>>>>>> 910f7949
         if self.AlternateFullSubset.get():
             self.segment_theta_entry.config(state='normal')
             self.window_theta_entry.config(state='normal')
