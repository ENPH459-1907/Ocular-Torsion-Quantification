--- conflicted
+++ resolved
@@ -4,11 +4,7 @@
 from scipy import ndimage
 import matplotlib.pyplot as plt
 from math import *
-<<<<<<< HEAD
-from cv2 import remap
-=======
 from cv2 import remap, INTER_LINEAR
->>>>>>> 910f7949
 
 # TODO instead of ret_cartesian use mode='polar' or cartesian
 # https://github.com/scipy/scipy/blob/v0.19.1/scipy/signal/signaltools.py#L111-L269
@@ -22,10 +18,7 @@
     r_resolution=1,
     mode='polar',
     reference_pupil=None,
-<<<<<<< HEAD
-=======
     eye_radius=None,
->>>>>>> 910f7949
     ):
     '''
     Transforms the iris in the given frame into polar representation where the vertical
@@ -43,10 +36,7 @@
         ret_cartesian - boolean value which allows the return of only the iris in
                         cartesian coordinates. By default this is set to false
         reference_pupil - the reference pupil used for geometric correction
-<<<<<<< HEAD
-=======
         eye_radius - the radius of the eyeball in pixels
->>>>>>> 910f7949
 
     Outputs:
         polar_iris - opencv image (numpy array) of extracted iris in polar coordinates
@@ -82,14 +72,10 @@
         coordinates = np.mgrid[min_radius:max_radius:n_radius * 1j, theta_window[0]:theta_window[1]:n_theta * 1j]
         radii = coordinates[0,:]
         angles = np.radians(coordinates[1,:])
-<<<<<<< HEAD
 
-        if reference_pupil == None or pupil.width >= reference_pupil.width or pupil.height >= reference_pupil.height:
-=======
         major_minor_ratio = pupil.minor/pupil.major
 
         if reference_pupil == None or major_minor_ratio >= 0.9:
->>>>>>> 910f7949
             # Using scipy's map_coordinates(), we map the input array into polar
             # space centered about the detected pupil center location.
             polar_iris = ndimage.interpolation.map_coordinates(frame,
@@ -99,35 +85,6 @@
 
             return polar_iris
         else:
-<<<<<<< HEAD
-            map_x = {}
-            map_y = {}
-
-            for r in range(min_radius,max_radius,r_resolution):
-                for a in range(theta_window[0],theta_window[1],theta_resolution):
-                    print(pupil.center_row, pupil.center_col)
-                    print(reference_pupil.center_row, reference_pupil.center_col)
-                    h_pupil_movement = pupil.center_row - reference_pupil.center_row
-                    v_pupil_movement = pupil.center_col - reference_pupil.center_col
-                    h_dist_from_center = r * sp.sin(a)
-                    v_dist_from_center = r * sp.cos(a)
-                    print(h_pupil_movement)
-                    print(pupil.width/reference_pupil.width)
-                    print((pupil.width/reference_pupil.width)**2)
-                    print(sqrt(1 - (pupil.width/reference_pupil.width)**2))
-                    r_eye = h_pupil_movement / sqrt(1 - (pupil.width/reference_pupil.width)**2)
-                    print(r_eye, v_pupil_movement * reference_pupil.height / sqrt(reference_pupil.height**2 - pupil.height**2))
-                    map_x[(a, r)] = reference_pupil.center_row + h_pupil_movement * sqrt(1 - (h_dist_from_center/r_eye)**2) + sqrt(1-(h_pupil_movement/r_eye)**2) * h_dist_from_center
-                    map_y[(a, r)] = reference_pupil.center_col + v_pupil_movement * sqrt(1 - (v_dist_from_center/r_eye)**2) + sqrt(1-(v_pupil_movement/r_eye)**2) * v_dist_from_center
-
-            geometric_corrected_iris = cv.remap(frame, map_x, map_y)
-
-            plt.imshow(geometric_corrected_iris)
-            plt.show()
-
-            return geometric_corrected_iris
-
-=======
             h_pupil_movement = pupil.center_col - reference_pupil.center_col
             v_pupil_movement = pupil.center_row - reference_pupil.center_row
 
@@ -154,7 +111,6 @@
 
             geometric_corrected_iris = remap(frame, map_x, map_y, INTER_LINEAR)
             return geometric_corrected_iris
->>>>>>> 910f7949
     else:
         # TODO throw exception
         print('Mode not supported')
