--- conflicted
+++ resolved
@@ -36,49 +36,28 @@
             'r' : Center row index
         radius : float
             Value representing the radius of the pupil in frame (distance measured in pixels)
-<<<<<<< HEAD
-        width : float
-            Value representing the width of the pupil in frame (distance measured in pixels)
-        height : float
-            Value representing the height of the pupil in frame (distance measured in pixels)
-=======
         major : float
             Value representing the major axis of the pupil in frame (distance measured in pixels)
         minor : float
             Value representing the minor axis of the pupil in frame (distance measured in pixels)
->>>>>>> 910f7949
         pupil_cnt : array_like
             Vector type object containing a list of points contained in the contour of the pupil.
                 0-index of point corresponds to column index
                 1-index of point corresponds to row index
-<<<<<<< HEAD
-=======
         angle : float
             Value representing the tile angle of the pupil in degrees
->>>>>>> 910f7949
         blink : boolean
             True : frame records a blink
             False : frame does not record a blink
         """
 
         if skip_init is False:
-<<<<<<< HEAD
-            self.center_col, self.center_row, self.radius, self.width, self.height, self.contour = self.calc_pupil_properties_fit_ellipse(frame, threshold=threshold)
-            #mat = np.ones((frame.shape[0]-100, frame.shape[1]))
-            #eyelid_mat = np.zeros((100, frame.shape[1]))
-            #mat_eye = np.vstack((eyelid_mat, mat))
-            #self.blink = pupil_obstruct(mat_eye, self.contour)
-            #print(self.blink)
-
-=======
             self.center_col, self.center_row, self.radius, self.major, self.minor, self.contour, self.angle = self.calc_pupil_properties_fit_ellipse(frame, threshold=threshold)
->>>>>>> 910f7949
         else:
             self.center_col = None
             self.center_row = None
             self.radius = None
             self.contour = None
-            #self.blink = None
 
     def calc_pupil_properties_fit_ellipse(self, frame, threshold=10):
         """
@@ -145,18 +124,7 @@
         # Obtain a rough estimate of the radius by averaging the major and minor axis lengths
         radius = (major_axis_length + minor_axis_length)/4
 
-<<<<<<< HEAD
-        if ellipse[2] < 90:
-            width = major_axis_length
-            height = minor_axis_length
-        else:
-            width = minor_axis_length
-            height = major_axis_length
-
-        return col, row, radius, width, height, pupil_cnt
-=======
         return col, row, radius, major_axis_length, minor_axis_length, pupil_cnt, angle
->>>>>>> 910f7949
 
 
     def calc_pupil_properties_min_enclosing_circle(self, frame, threshold=10):
